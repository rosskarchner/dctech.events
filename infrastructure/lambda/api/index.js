--- conflicted
+++ resolved
@@ -1,9 +1,8 @@
 const { DynamoDBClient } = require('@aws-sdk/client-dynamodb');
 const { DynamoDBDocumentClient, GetCommand, PutCommand, UpdateCommand, DeleteCommand, QueryCommand } = require('@aws-sdk/lib-dynamodb');
-<<<<<<< HEAD
+
 const { CognitoJwtVerifier } = require('aws-jwt-verify');
-=======
->>>>>>> 04b310d5
+
 const { v4: uuidv4 } = require('uuid');
 
 const client = new DynamoDBClient({});
